<<<<<<< HEAD
```markdown
=======
>>>>>>> 676d0bad
# JuliaODE: Interface for ODE Solvers and Automatic Generation of Julia Code from R

The `JuliaODE` package provides an interface between R and Julia for solving ordinary differential equations (ODEs). It not only generates Julia code for ODE models but also creates a seamless integration with Julia’s powerful ODE solvers, allowing you to solve ODEs and perform sensitivity analysis directly from R. This package also supports event handling and Jacobian computation (sensitivity analysis).

## Table of Contents

1. [Introduction](#introduction)
2. [Installation](#installation)
    - [Prerequisites](#prerequisites)
    - [Package Installation](#package-installation)
3. [Usage](#usage)
    - [Function: `juliaODEmodel`](#function-juliaodemodel)
    - [Example](#example)
    - [Events](#events)
4. [Notes](#notes)
5. [License](#license)

---

## Introduction

The `JuliaODE` package offers the following features:

- **Automatic Julia Code Generation**: Define ODE models in R, and the package generates the corresponding Julia code for solving them.
- **Seamless Solver Interface**: Integrates with Julia’s `OrdinaryDiffEq` and `ForwardDiff` libraries to solve ODEs and compute Jacobians for sensitivity analysis.
- **Event Handling**: Supports defining discrete events that trigger at specific times during the simulation (e.g., variable resets or updates).
- **Sensitivity Analysis**: Supports computing the Jacobian of the system, providing insights into parameter sensitivities.

This integration between R and Julia allows you to utilize Julia's computational power while working in R, making it easy to prototype and solve ODE models.

---

## Installation

### Prerequisites

Ensure that the following software is installed:
<<<<<<< HEAD

- **R**: Version 4.0.0 or higher
- **Julia**: [Download from the official Julia website](https://julialang.org/downloads/) (Version 1.6 or higher)
- **R Package**: `JuliaConnectoR` to facilitate communication between R and Julia.

### Package Installation

=======

- **R**: Version 4.0.0 or higher
- **Julia**: [Download from the official Julia website](https://julialang.org/downloads/) (Version 1.6 or higher)
- **R Package**: `JuliaConnectoR` to facilitate communication between R and Julia.

### Package Installation

>>>>>>> 676d0bad
To install the `JuliaODE` package from GitHub, use the following commands:

```r
# Install devtools if not already installed
install.packages("devtools")

# Install JuliaODE from GitHub
devtools::install_github("simonbeyer1/JuliaODE")
```

---

## Usage

### Function: `juliaODEmodel`

The core function of the `JuliaODE` package is `juliaODEmodel`, which generates Julia code for an ODE model and provides an interface to solve it using Julia’s solvers.

#### Syntax

```r
juliaODEmodel(odefunction, modelname = "odemodel", file = paste0(modelname, ".jl"), events = NULL)
```

#### Arguments

- **odefunction**: A named list where the names are the dynamic variables, and the values are the corresponding ODEs as strings.
- **modelname**: The name of the Julia model function. Default is `"odemodel"`.
- **file**: The filename where the generated Julia code will be saved. Default is constructed as `paste0(modelname, ".jl")`.
- **events**: An optional data frame specifying events to occur at certain times. The data frame must include the columns `"var"`, `"time"`, `"value"`, and `"method"`. The `"value"` column can contain expressions involving dynamic variables and parameters (e.g., `"0.5 * A"`, `"k2"`).

#### Return Value

The `juliaODEmodel` function returns an object with the following attributes:

- **`equations`**: The ODE equations passed to the function.
- **`variables`**: The dynamic variables in the system.
- **`parameters`**: The parameters in the system.
- **`events`**: The events data frame (if provided).
- **`modelname`**: The name of the generated Julia model.
- **`juliacode`**: The generated Julia code.

The returned object contains two methods:

- `solve(x0, dynpars, times, solver = "AutoTsit5(Rosenbrock32())", atol = 1e-8, rtol = 1e-6)`: Solves the ODE system.
- `senssolve(x0, dynpars, times, solver = "AutoTsit5(Rosenbrock32())", atol = 1e-8, rtol = 1e-6)`: Solves the ODE system and computes sensitivities (Jacobian).

### Example

```r
# Load libraries
library(JuliaODE)
library(ggplot2)
library(reshape2)

# Define an example ODE system (A -> B -> 0) with rates k1 and k2
odefunction <- list(
  A = "-k1 * A",
  B = "k1 * A - k2 * B"
)

# Define events with expressions in 'value'
events <- data.frame(
  var = c("A", "B"),
  time = c(50, 70),
  value = c("0.5 * A", "k2"),
  method = c("add", "rep")
)

# Generate the Julia model
odemodel <- juliaODEmodel(odefunction, modelname = "toy_model", events = events)

# Initial conditions and parameters
x0 <- c(A = 1, B = 0)
dynpars <- c(k1 = 0.2, k2 = 0.1)
times <- seq(0, 100, by = 1)

# Solve the ODE system without and with sensitivities
solution <- odemodel$solve(x0, dynpars, times)
solution_sens <- odemodel$senssolve(x0, dynpars, times)
print(head(solution))
print(head(solution_sens))

<<<<<<< HEAD
=======

>>>>>>> 676d0bad
# plotting
out_sens <- melt(as.data.frame(solution_sens), id.vars = "time", variable.name = "name", value.name = "value")
ggplot(out_sens, aes(x = time, y = value)) +
  geom_line() +
  facet_wrap(~ name, scales = "free_y") +
  labs(
    x = "time",
    y = "Derivative value"
  ) + theme_minimal()
```

### Results

Here is an example of the ODE solutions and sensitivities plotted:

[![ODE Solutions and Sensitivities](figures/example_plot.pdf)](figures/example_plot.pdf)

### Events

If you have events in your model, you can define them using the `events` DataFrame. Each event includes:

- **`var`**: The affected variable.
- **`time`**: The time at which the event should be triggered.
- **`value`**: The value to assign to the variable.
- **`method`**: The event method: `"add"`, `"mult"`, or `"rep"` (replace).

#### Supported Event Methods:
- **`add`**: Adds the value to the variable.
- **`mult`**: Multiplies the variable by the value.
- **`rep`**: Replaces the variable with the value.

The package supports adding, multiplying, or replacing variable values at specific times.

---

## Notes

- **Julia Dependencies**: When you load the package, it automatically checks if the required Julia packages (`OrdinaryDiffEq`, `ForwardDiff`) are installed. If not, they will be installed automatically.
- **`JuliaConnectoR`**: This library enables communication between R and Julia. Ensure it is installed and properly set up.

```r
# To install JuliaConnectoR:
install.packages("JuliaConnectoR")
```

- The `juliaODEmodel` function generates Julia code for both the ODE model and event handling, ensuring that all the necessary components for solving the ODE system are included.

---

## License

This package is licensed under the [MIT License](LICENSE).<|MERGE_RESOLUTION|>--- conflicted
+++ resolved
@@ -1,7 +1,3 @@
-<<<<<<< HEAD
-```markdown
-=======
->>>>>>> 676d0bad
 # JuliaODE: Interface for ODE Solvers and Automatic Generation of Julia Code from R
 
 The `JuliaODE` package provides an interface between R and Julia for solving ordinary differential equations (ODEs). It not only generates Julia code for ODE models but also creates a seamless integration with Julia’s powerful ODE solvers, allowing you to solve ODEs and perform sensitivity analysis directly from R. This package also supports event handling and Jacobian computation (sensitivity analysis).
@@ -39,7 +35,6 @@
 ### Prerequisites
 
 Ensure that the following software is installed:
-<<<<<<< HEAD
 
 - **R**: Version 4.0.0 or higher
 - **Julia**: [Download from the official Julia website](https://julialang.org/downloads/) (Version 1.6 or higher)
@@ -47,15 +42,6 @@
 
 ### Package Installation
 
-=======
-
-- **R**: Version 4.0.0 or higher
-- **Julia**: [Download from the official Julia website](https://julialang.org/downloads/) (Version 1.6 or higher)
-- **R Package**: `JuliaConnectoR` to facilitate communication between R and Julia.
-
-### Package Installation
-
->>>>>>> 676d0bad
 To install the `JuliaODE` package from GitHub, use the following commands:
 
 ```r
@@ -139,10 +125,7 @@
 print(head(solution))
 print(head(solution_sens))
 
-<<<<<<< HEAD
-=======
 
->>>>>>> 676d0bad
 # plotting
 out_sens <- melt(as.data.frame(solution_sens), id.vars = "time", variable.name = "name", value.name = "value")
 ggplot(out_sens, aes(x = time, y = value)) +
@@ -153,12 +136,6 @@
     y = "Derivative value"
   ) + theme_minimal()
 ```
-
-### Results
-
-Here is an example of the ODE solutions and sensitivities plotted:
-
-[![ODE Solutions and Sensitivities](figures/example_plot.pdf)](figures/example_plot.pdf)
 
 ### Events
 
